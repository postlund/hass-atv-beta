--- conflicted
+++ resolved
@@ -339,16 +339,14 @@
 
         self.address_updated(str(conf.address))
 
-<<<<<<< HEAD
         await self._setup_device_registry()
-=======
+        
         if self._is_pwr_mgmt_on:
             self.atv.power.listener = PowerListener(self)
             if self.atv.power.power_state in [PowerState.On, PowerState.Unknown]:
                 self._update_state(connected=True)
             else:
                 self._update_state(disconnected=True)
->>>>>>> 5d11da50
 
         self._connection_attempts = 0
         if self._connection_was_lost:
