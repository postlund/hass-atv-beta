--- conflicted
+++ resolved
@@ -20,24 +20,15 @@
 from homeassistant.helpers.aiohttp_client import async_get_clientsession
 
 from .const import (
-<<<<<<< HEAD
-=======
     CONF_CREDENTIALS,
->>>>>>> e9a6ac17
     CONF_CREDENTIALS_AIRPLAY,
     CONF_CREDENTIALS_DMAP,
     CONF_CREDENTIALS_MRP,
     CONF_IDENTIFIER,
     CONF_START_OFF,
-<<<<<<< HEAD
     CONF_PWR_MGMT,
-    DOMAIN,
-)
-from .const import CONF_CREDENTIALS  # pylint: disable=unused-import
-=======
 )
 from .const import DOMAIN  # pylint: disable=unused-import
->>>>>>> e9a6ac17
 
 _LOGGER = logging.getLogger(__name__)
 
